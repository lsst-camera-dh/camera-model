--- conflicted
+++ resolved
@@ -574,17 +574,12 @@
 
         clobber = kwargs.get('clobber', True)
         dry_run = kwargs.get('dry_run', False)
-<<<<<<< HEAD
         job_id = kwargs.get('job_id', siteUtils.getJobName())
         frame_suffix = kwargs.get('frame_suffix', None)
         if frame_suffix is None:
             basename = "%s%s" % (sensor_id, file_suffix)
         else:
             basename = "%s%s%s" % (sensor_id, frame_suffix, file_suffix)
-=======
-        jobname = kwargs.get('jobname', siteUtils.getJobName())
-        basename = "%s%s" % (sensor_id, file_suffix)
->>>>>>> 86e8622c
         outfilename = make_outfile_path(outpath=self.output_path,
                                         slot_name=slot_name,
                                         file_string=basename,
